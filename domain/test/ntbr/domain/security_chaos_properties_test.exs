--- conflicted
+++ resolved
@@ -126,12 +126,7 @@
       result = all_failed
       attacker_count = length(concurrent_attackers)
       
-<<<<<<< HEAD
-      all_failed
-      |> measure("Concurrent attackers", length(concurrent_attackers))
-=======
       measure("Concurrent attackers", attacker_count, result)
->>>>>>> 2ecaabc9
     end
   end
 
@@ -314,16 +309,10 @@
         _ -> false
       end)
       
-<<<<<<< HEAD
-      system_stable and at_least_some_handled
-      |> measure("Attack intensity", attack_intensity)
-      |> classify(attack_intensity > 500, "extreme DoS")
-=======
       result = system_stable and at_least_some_handled
       
       measure("Attack intensity", attack_intensity,
         classify(attack_intensity > 500, "extreme DoS", result))
->>>>>>> 2ecaabc9
     end
   end
 
