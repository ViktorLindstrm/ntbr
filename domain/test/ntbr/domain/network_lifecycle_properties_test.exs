--- conflicted
+++ resolved
@@ -197,14 +197,9 @@
       
       result = all_succeeded and addresses_unique and length(devices) == device_count
       
-<<<<<<< HEAD
       result
       |> measure("Concurrent devices", device_count)
       |> classify(device_count > 25, "high concurrency")
-=======
-      measure("Concurrent devices", device_count,
-        classify(device_count > 25, "high concurrency", result))
->>>>>>> 2ecaabc9
     end
   end
 
@@ -298,14 +293,8 @@
       
       result = length(stale) == stale_count and length(remaining) == active_count
       
-<<<<<<< HEAD
-      result
-      |> measure("Total devices", total_count)
-      |> classify(stale_count > 10, "many stale devices")
-=======
       measure("Total devices", total_devices,
         classify(stale_count > 10, "many stale devices", result))
->>>>>>> 2ecaabc9
     end
   end
 
@@ -332,12 +321,7 @@
       
       result = joiner.id in expired_ids
       
-<<<<<<< HEAD
-      result
-      |> measure("Timeout (seconds)", timeout_seconds)
-=======
       measure("Timeout (seconds)", timeout_seconds, result)
->>>>>>> 2ecaabc9
     end
   end
 
