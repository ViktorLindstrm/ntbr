--- conflicted
+++ resolved
@@ -147,12 +147,8 @@
       # 
       # Thread 1.3 Specification Reference: Section 8.10.1.15 - Security Policy TLV
       default(%{
-<<<<<<< HEAD
-        rotation_time: 672,
-=======
         # Hours (Thread spec: max 1 week = 168 hours)
         rotation_time: 168,
->>>>>>> a1e351df
         flags: %{
           obtain_network_key: true,
           native_commissioning: true,
